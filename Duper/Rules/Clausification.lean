import Duper.MClause
import Duper.RuleM
import Duper.Simp
import Duper.Util.ProofReconstruction
import Duper.Util.Misc
import Duper.Util.AbstractMVars

namespace Duper
open Lean
open RuleM
open SimpResult

initialize Lean.registerTraceClass `Rule.clausification

--TODO: move?
theorem not_of_eq_false (h: p = False) : ¬ p := 
  fun hp => h ▸ hp

--TODO: move?
theorem of_not_eq_false (h: (¬ p) = False) : p := 
  Classical.byContradiction fun hn => h ▸ hn

--TODO: move?
theorem eq_true_of_not_eq_false (h : (¬ p) = False) : p = True := 
  eq_true (of_not_eq_false h)

--TODO: move?
theorem eq_false_of_not_eq_true (h : (¬ p) = True) : p = False := 
  eq_false (of_eq_true h)

--TODO: move?
theorem clausify_and_left (h : (p ∧ q) = True) : p = True := 
  eq_true (of_eq_true h).left

--TODO: move?
theorem clausify_and_right (h : (p ∧ q) = True) : q = True := 
  eq_true (of_eq_true h).right

--TODO: move?
theorem clausify_and_false (h : (p ∧ q) = False) : p = False ∨ q = False := by
  apply @Classical.byCases p
  · intro hp 
    apply @Classical.byCases q
    · intro hq
      exact False.elim $ not_of_eq_false h ⟨hp, hq⟩
    · intro hq
      exact Or.intro_right _ (eq_false hq)
  · intro hp
    exact Or.intro_left _ (eq_false hp)

--TODO: move?
theorem clausify_or (h : (p ∨ q) = True) : p = True ∨ q = True := 
  (of_eq_true h).elim 
    (fun h => Or.intro_left _ (eq_true h))
    (fun h => Or.intro_right _ (eq_true h))

--TODO: move?
theorem clausify_or_false_left (h : (p ∨ q) = False) : p = False := 
  eq_false fun hp => not_of_eq_false h (Or.intro_left _ hp)

--TODO: move?
theorem clausify_or_false_right (h : (p ∨ q) = False) : q = False := 
  eq_false fun hp => not_of_eq_false h (Or.intro_right _ hp)

--TODO: move?
theorem clausify_not (h : (¬ p) = True) : p = False := 
eq_false fun hp => of_eq_true h hp

--TODO: move?
theorem clausify_not_false (h : (¬ p) = False) : p = True := 
eq_true (Classical.byContradiction fun hp => not_of_eq_false h hp)

--TODO: move?
theorem clausify_imp (h : (p → q) = True) : p = False ∨ q = True := by
  cases Classical.propComplete q with
  | inl q_eq_true => exact Or.intro_right _ q_eq_true
  | inr q_eq_false =>
    cases Classical.propComplete p with
    | inl p_eq_true =>
      rw [p_eq_true, q_eq_false] at h
      have t : True := ⟨⟩
      rw [← h] at t
      exact False.elim (t ⟨⟩)
    | inr p_eq_false => exact Or.intro_left _ p_eq_false

--TODO: move?
theorem clausify_imp_false_left (h : (p → q) = False) : p = True := 
  Classical.byContradiction fun hnp => 
    not_of_eq_false h fun hp => 
      False.elim (hnp $ eq_true hp)

--TODO: move?
theorem clausify_imp_false_right (h : (p → q) = False) : q = False := 
  eq_false fun hq => not_of_eq_false h fun _ => hq

--TODO: move?
theorem clausify_forall {p : α → Prop} (x : α) (h : (∀ x, p x) = True) : p x = True := 
  eq_true (of_eq_true h x)

--TODO: move?
theorem clausify_exists {p : α → Prop} (h : (∃ x, p x) = True) :
  p (Classical.choose (of_eq_true h)) = True := 
eq_true $ Classical.choose_spec _

theorem clausify_exists_constant {p : Prop} (h : (∃ x : α, p) = True) : p = True := by
  let q : α → Prop := fun _ => p
  have exists_rw : (∃ x : α, p) = (∃ x : α, q x) := of_eq_true (eq_self (∃ x, p))
  rw [exists_rw] at h
  exact clausify_exists h

--TODO: move?
theorem clausify_exists_false {p : α → Prop} (x : α) (h : (∃ x, p x) = False) : p x = False := 
  eq_false (fun hp => not_of_eq_false h ⟨x, hp⟩)

--TODO: move
noncomputable def Skolem.some (p : α → Prop) (x : α) :=
  let _ : Decidable (∃ a, p a) := Classical.propDecidable _
  if hp: ∃ a, p a then Classical.choose hp else x

--TODO: move
theorem Skolem.spec {p : α → Prop} (x : α) (hp : ∃ a, p a) : 
  p (Skolem.some p x) := by
  simp only [Skolem.some, hp]
  exact Classical.choose_spec _

theorem exists_of_forall_eq_false {p : α → Prop} (h : (∀ x, p x) = False) : ∃ x, ¬ p x := by
  apply Classical.byContradiction
  intro hnex
  apply not_of_eq_false h
  intro x
  apply Classical.byContradiction
  intro hp
  apply hnex
  exact Exists.intro x hp

theorem clausify_forall_constant_eq_false {p : Prop} (h : (∀ x : α, p) = False) : p = False := by
  by_cases hp : p
  . exfalso
    rw [← h]
    intro
    exact hp
  . exact eq_false hp

theorem false_neq_true : False ≠ True := fun h => of_eq_true h

theorem true_neq_false : True ≠ False := fun h => of_eq_true h.symm

theorem clausify_iff (h : (p ↔ q) = True) : p = q := by
  apply propext
  rw [h]
  exact True.intro

theorem clausify_iff1 (h : (p ↔ q) = True) : p = True ∨ q = False := by
  cases Classical.propComplete p with
  | inl p_eq_true => exact Or.inl p_eq_true
  | inr p_eq_false =>
    rw [← clausify_iff h]
    exact Or.inr p_eq_false

theorem clausify_iff2 (h : (p ↔ q) = True) : p = False ∨ q = True := by
  cases Classical.propComplete p with
  | inl p_eq_true =>
    rw [← clausify_iff h]
    exact Or.inr p_eq_true
  | inr p_eq_false => exact Or.inl p_eq_false

theorem clausify_not_iff (h : (p ↔ q) = False) : p ≠ q := by
  intro p_eq_q
  rw [← h, p_eq_q]

theorem clausify_not_iff1 (h : (p ↔ q) = False) : p = False ∨ q = False := by
  cases Classical.propComplete p with
  | inl p_eq_true =>
    cases Classical.propComplete q with
    | inl q_eq_true =>
      rw [p_eq_true, q_eq_true] at h
      exact False.elim $ (clausify_not_iff h) rfl
    | inr q_eq_false => exact Or.intro_right _ q_eq_false
  | inr p_eq_false => exact Or.intro_left _ p_eq_false

theorem clausify_not_iff2 (h : (p ↔ q) = False) : p = True ∨ q = True := by
  cases Classical.propComplete p with
  | inl p_eq_true => exact Or.intro_left _ p_eq_true
  | inr p_eq_false =>
    cases Classical.propComplete q with
    | inl q_eq_true => exact Or.intro_right _ q_eq_true
    | inr q_eq_false =>
      rw [p_eq_false, q_eq_false] at h
      exact False.elim $ (clausify_not_iff h) rfl

theorem clausify_prop_inequality1 {p : Prop} {q : Prop} (h : p ≠ q) : p = False ∨ q = False := by
  cases Classical.propComplete p with
  | inl p_eq_true =>
    cases Classical.propComplete q with
    | inl q_eq_true =>
      rw [p_eq_true, q_eq_true] at h
      exact False.elim $ h rfl
    | inr q_eq_false => exact Or.intro_right _ q_eq_false
  | inr p_eq_false => exact Or.intro_left _ p_eq_false

theorem clausify_prop_inequality2 {p : Prop} {q : Prop} (h : p ≠ q) : p = True ∨ q = True := by
  cases Classical.propComplete p with
  | inl p_eq_true => exact Or.intro_left _ p_eq_true
  | inr p_eq_false =>
    cases Classical.propComplete q with
    | inl q_eq_true => exact Or.intro_right _ q_eq_true
    | inr q_eq_false =>
      rw [p_eq_false, q_eq_false] at h
      exact False.elim $ h rfl

structure ClausificationResult where
  resultClause      : MClause
  -- The `List Expr` is the `freshVars`
  proof             : Expr → Array Expr → MetaM Expr
  introducedSkolems : Option SkolemInfo := none
  transferExprs     : Array Expr

def clausificationStepE (e : Expr) (sign : Bool) : RuleM (Array ClausificationResult) :=
  match sign, e with
  | false, Expr.const ``True _ =>
    let pr : Expr → Array Expr → MetaM Expr := fun premise _ => Meta.mkAppM ``true_neq_false #[premise]
    return #[⟨MClause.mk #[], pr, none, #[]⟩]
  | true, Expr.const ``False _ =>
    let pr : Expr → Array Expr → MetaM Expr := fun premise _ => Meta.mkAppM ``false_neq_true #[premise]
    return #[⟨MClause.mk #[], pr, none, #[]⟩]
  | true, Expr.app (Expr.const ``Not _) e =>
    let pr : Expr → Array Expr → MetaM Expr := fun premise _ => Meta.mkAppM ``clausify_not #[premise]
    return #[⟨MClause.mk #[Lit.fromSingleExpr e false], pr, none, #[]⟩]
  | false, Expr.app (Expr.const ``Not _) e => 
    let pr : Expr → Array Expr → MetaM Expr := fun premise _ => Meta.mkAppM ``clausify_not_false #[premise]
    return #[⟨MClause.mk #[Lit.fromSingleExpr e true], pr, none, #[]⟩]
  | true, Expr.app (Expr.app (Expr.const ``And _) e₁) e₂ =>
    let pr₁ : Expr → Array Expr → MetaM Expr := fun premise _ => Meta.mkAppM ``clausify_and_left #[premise]
    let pr₂ : Expr → Array Expr → MetaM Expr := fun premise _ => Meta.mkAppM ``clausify_and_right #[premise]
    /- e₂ and pr₂ are placed first in the list because "∧" is right-associative. So if we decompose "a ∧ b ∧ c ∧ d... = True" we want
       "b ∧ c ∧ d... = True" to be the first clause (which will return to Saturate's simpLoop to receive further clausification) -/
    return #[⟨MClause.mk #[Lit.fromSingleExpr e₂], pr₂, none, #[]⟩, ⟨MClause.mk #[Lit.fromSingleExpr e₁], pr₁, none, #[]⟩]
  | true, Expr.app (Expr.app (Expr.const ``Or _) e₁) e₂ =>
    let pr : Expr → Array Expr → MetaM Expr := fun premise _ => Meta.mkAppM ``clausify_or #[premise]
    return #[⟨MClause.mk #[Lit.fromSingleExpr e₁, Lit.fromSingleExpr e₂], pr, none, #[]⟩]
  | true, Expr.forallE _ ty b _ => do
    if (← inferType ty).isProp
    then
      if b.hasLooseBVars then
        throwError "Types depending on props are not supported" 
      let pr : Expr → Array Expr → MetaM Expr := fun premise _ => Meta.mkAppM ``clausify_imp #[premise]
      return #[⟨MClause.mk #[Lit.fromSingleExpr ty false, Lit.fromSingleExpr b], pr, none, #[]⟩]
    else
<<<<<<< HEAD
      let pr : Expr → Array Expr → MetaM Expr := fun premise trs => do
        let #[tr] := trs
          | throwError "clausificationStepE :: Wrong number of transferExprs"
        Meta.mkAppM ``clausify_forall #[tr, premise]
=======
      -- Here, we create a metavariable ```mvar``` to instantiate the
      -- quantifier. This metavariable is present in the result of this function
      -- and will escape into ```clausificationStep```, and be assigned
      -- by ```Meta.isDefEq (← Meta.inferType dproof) resRight'```
      -- in ```clausificationStep```. Normally the unification procedure will
      -- eliminate this metavariable. However, when the bound variable does not
      -- occur in the body ```b```, the unification
      --      ```if not (← Meta.isDefEq (← Meta.inferType dproof) resRight') then```
      -- will assign this metavariable
      -- with an expression which contains other metavariables, and these
      -- metavariables will escape from ```mkProof```, which causes a bug.
      --
      -- To solve this problem, we can add ```mvar```
      -- to `includeMVars` to make sure that ```yieldClause``` correctly
      -- abstracts it, and add its `id` to `freshMVarIds` to pass it
      -- to the following proof reconstructor `pr`
      let pr : Expr → List Expr → MetaM Expr := fun premise freshFVars => do
        let [freshFVar] := freshFVars
          | throwError "clausificationStepE :: Wrong number of freshFVars"
        Meta.mkAppM ``clausify_forall #[freshFVar, premise]
>>>>>>> 4e42906d
      let mvar ← mkFreshExprMVar ty
      return #[⟨MClause.mk #[Lit.fromSingleExpr $ b.instantiate1 mvar], pr, none, #[mvar]⟩]
  | true, Expr.app (Expr.app (Expr.const ``Exists _) ty) (Expr.lam _ _ b _) => do
<<<<<<< HEAD
    let (skTerm, newmvar, isk) ← makeSkTerm ty b
    let pr : Expr → Array Expr → MetaM Expr := fun premise trs => do
      let #[tr] := trs
          | throwError "clausificationStepE :: Wrong number of transferExprs"
      return ← Meta.mkAppM ``eq_true
        #[← Meta.mkAppM ``Skolem.spec #[tr, ← Meta.mkAppM ``of_eq_true #[premise]]]
    return #[⟨MClause.mk #[Lit.fromSingleExpr $ b.instantiate1 skTerm], pr, some isk, #[newmvar]⟩]
=======
    let (skTerm, isk) ← makeSkTerm ty b
    let bInstantiated := b.instantiate1 skTerm
    if bInstantiated == b then -- The existentially quantified variable does not appear in b
      let pr : Expr → List Expr → MetaM Expr := fun premise _ => do
        Meta.mkAppM ``clausify_exists_constant #[premise]
      return #[⟨MClause.mk #[Lit.fromSingleExpr b], pr, none, [], []⟩]
    else
      let pr : Expr → List Expr → MetaM Expr := fun premise _ => do
        let premisety ← Meta.inferType premise
        let ty := (premisety.getArg! 1).getArg! 0
        -- This `mvar` will be assigned by `isDefEq` (and will certainly appear because bInstantiated ≠ b)
        let mvar ← Meta.mkFreshExprMVar ty
        trace[Rule.clausification] "ty inside of pr is: {ty}"
        Meta.mkAppM ``eq_true #[← Meta.mkAppM ``Skolem.spec #[mvar, ← Meta.mkAppM ``of_eq_true #[premise]]]
      return #[⟨MClause.mk #[Lit.fromSingleExpr bInstantiated], pr, some isk, [], []⟩]
>>>>>>> 4e42906d
  | false, Expr.app (Expr.app (Expr.const ``And _) e₁) e₂  => 
    let pr : Expr → Array Expr → MetaM Expr := fun premise _ => Meta.mkAppM ``clausify_and_false #[premise]
    return #[⟨MClause.mk #[Lit.fromSingleExpr e₁ false, Lit.fromSingleExpr e₂ false], pr, none, #[]⟩]
  | false, Expr.app (Expr.app (Expr.const ``Or _) e₁) e₂ =>
    let pr₁ : Expr → Array Expr → MetaM Expr := fun premise _ => Meta.mkAppM ``clausify_or_false_left #[premise]
    let pr₂ : Expr → Array Expr → MetaM Expr := fun premise _ => Meta.mkAppM ``clausify_or_false_right #[premise]
    /- e₂ and pr₂ are placed first in the list because "∨" is right-associative. So if we decompose "a ∨ b ∨ c ∨ d... = False" we want
       "b ∨ c ∨ d... = False" to be the first clause (which will return to Saturate's simpLoop to receive further clausification) -/
    return #[⟨MClause.mk #[Lit.fromSingleExpr e₂ false], pr₂, none, #[]⟩, ⟨MClause.mk #[Lit.fromSingleExpr e₁ false], pr₁, none, #[]⟩]
  | false, Expr.forallE _ ty b _ => do
    if (← inferType ty).isProp
    then
      -- TODO
      if b.hasLooseBVars then
        throwError "Types depending on props are not supported"
      let pr₁ : Expr → Array Expr → MetaM Expr := fun premise _ =>
        Meta.mkAppM ``clausify_imp_false_left #[premise]
      let pr₂ : Expr → Array Expr → MetaM Expr := fun premise _ =>
        Meta.mkAppM ``clausify_imp_false_right #[premise]
      return #[⟨MClause.mk #[Lit.fromSingleExpr ty], pr₁, none, #[]⟩,
               ⟨MClause.mk #[Lit.fromSingleExpr b false], pr₂, none, #[]⟩]
    else
<<<<<<< HEAD
      let (skTerm, newmvar, isk) ← makeSkTerm ty (mkNot b)
      let pr : Expr → Array Expr → MetaM Expr := fun premise trs => do
        let #[tr] := trs
          | throwError "clausificationStepE :: Wrong number of transferExprs"
        Meta.mkAppM ``eq_true
          #[← Meta.mkAppM ``Skolem.spec #[tr, ← Meta.mkAppM ``exists_of_forall_eq_false #[premise]]]
      return #[⟨MClause.mk #[Lit.fromSingleExpr $ (mkNot b).instantiate1 skTerm], pr, some isk, #[newmvar]⟩]
=======
      let (skTerm, isk) ← makeSkTerm ty (mkNot b)
      let bInstantiated := b.instantiate1 skTerm
      if bInstantiated == b then -- The universally quantified variable does not appear in b
        let pr : Expr → List Expr → MetaM Expr := fun premise _ => do
          Meta.mkAppM ``clausify_forall_constant_eq_false #[premise]
        return #[⟨MClause.mk #[Lit.fromSingleExpr b (sign := false)], pr, none, [], []⟩]
      else
        let pr : Expr → List Expr → MetaM Expr := fun premise _ => do
          let premisety ← Meta.inferType premise
          let ty := (premisety.getArg! 1).bindingDomain!
          -- This `mvar` will be assigned by `isDefEq` (and will certainly appear because bInstantiated ≠ b)
          let mvar ← Meta.mkFreshExprMVar ty
          Meta.mkAppM ``eq_true
            #[← Meta.mkAppM ``Skolem.spec #[mvar, ← Meta.mkAppM ``exists_of_forall_eq_false #[premise]]]
        return #[⟨MClause.mk #[Lit.fromSingleExpr $ mkNot bInstantiated], pr, some isk, [], []⟩]
>>>>>>> 4e42906d
  | false, Expr.app (Expr.app (Expr.const ``Exists _) ty) (Expr.lam _ _ b _) => do
    let pr : Expr → Array Expr → MetaM Expr := fun premise trs => do
      let #[tr] := trs
        | throwError "clausificationStepE :: Wrong number of transferExprs"
      Meta.mkAppM ``clausify_exists_false #[tr, premise]
    let mvar ← mkFreshExprMVar ty
    return #[⟨MClause.mk #[Lit.fromSingleExpr (b.instantiate1 mvar) false], pr, none, #[mvar]⟩]
  | true, Expr.app (Expr.app (Expr.app (Expr.const ``Eq [lvl]) ty) e₁) e₂  =>
    let pr : Expr → Array Expr → MetaM Expr := fun premise _ => Meta.mkAppM ``of_eq_true #[premise]
    return #[⟨MClause.mk #[{sign := true, lhs := e₁, rhs := e₂, lvl := lvl, ty := ty}], pr, none, #[]⟩]
  | false, Expr.app (Expr.app (Expr.app (Expr.const ``Eq [lvl]) ty) e₁) e₂  =>
    let pr : Expr → Array Expr → MetaM Expr := fun premise _ => Meta.mkAppM ``not_of_eq_false #[premise] 
    return #[⟨MClause.mk #[{sign := false, lhs := e₁, rhs := e₂, lvl := lvl, ty := ty}], pr, none, #[]⟩]
  | true, Expr.app (Expr.app (Expr.app (Expr.const ``Ne [lvl]) ty) e₁) e₂  =>
    let pr : Expr → Array Expr → MetaM Expr := fun premise _ => Meta.mkAppM ``of_eq_true #[premise]
    return #[⟨MClause.mk #[{sign := false, lhs := e₁, rhs := e₂, lvl := lvl, ty := ty}], pr, none, #[]⟩]
  | false, Expr.app (Expr.app (Expr.app (Expr.const ``Ne [lvl]) ty) e₁) e₂  =>
    --This case is saying if the clause is (e_1 ≠ e_2) = False, then we can turn that into e_1 = e_2
    let pr : Expr → Array Expr → MetaM Expr := fun premise _ => Meta.mkAppM ``of_not_eq_false #[premise]
    return #[⟨MClause.mk #[{sign := true, lhs := e₁, rhs := e₂, lvl := lvl, ty := ty}], pr, none, #[]⟩]
  | true, Expr.app (Expr.app (Expr.const ``Iff _) e₁) e₂ =>
    let pr1 : Expr → Array Expr → MetaM Expr := fun premise _ => Meta.mkAppM ``clausify_iff1 #[premise]
    let pr2 : Expr → Array Expr → MetaM Expr := fun premise _ => Meta.mkAppM ``clausify_iff2 #[premise]
    return #[⟨MClause.mk #[Lit.fromSingleExpr e₁ true, Lit.fromSingleExpr e₂ false], pr1, none, #[]⟩,
      ⟨MClause.mk #[Lit.fromSingleExpr e₁ false, Lit.fromSingleExpr e₂ true], pr2, none, #[]⟩]
  | false, Expr.app (Expr.app (Expr.const ``Iff _) e₁) e₂ =>
    let pr1 : Expr → Array Expr → MetaM Expr := fun premise _ => Meta.mkAppM ``clausify_not_iff1 #[premise]
    let pr2 : Expr → Array Expr → MetaM Expr := fun premise _ => Meta.mkAppM ``clausify_not_iff2 #[premise]
    return #[⟨MClause.mk #[Lit.fromSingleExpr e₁ false, Lit.fromSingleExpr e₂ false], pr1, none, #[]⟩,
      ⟨MClause.mk #[Lit.fromSingleExpr e₁ true, Lit.fromSingleExpr e₂ true], pr2, none, #[]⟩]
  | _, _ => do
    trace[Simp.debug] "### clausificationStepE is unapplicable with e = {e} and sign = {sign}"
    return #[]
where
  -- h : (∃ x : ty, p x)
  -- sk : (∃ x : ty, p x) → ty
  --     No! May contain metavariables
  -- sk : ∀ [metavars], ty → ty :=
  --   fun [metavars] => Skolem.some (fun x : ty => p x)
  -- sk_spec : ∀ [metavars] (x : ty), (∃ x : ty, p x) → p (sk [metavars] x) :=
  --   fun [metavars] (x : ty) (h : ∃ x, p x) => Skolem.spec x h
  -- We don't need to construct `sk_spec` explicitly. We
  --   can directly use `Skolem.spec` and leave the job of unification
  --   to Lean
  -- Note: Proof reconstruction of skolems is independent of proof reconstruction of clauses.
  makeSkTerm ty b : RuleM (Expr × Expr × SkolemInfo) := do
    let p := mkLambda `x BinderInfo.default ty b
    let prf_pre ← mkAppM ``Skolem.some #[p]
    let (prf, mids, lnames, _) ← runMetaAsRuleM <| abstractMVarsLambdaWithIds prf_pre
    -- Warning : We do not support skolems with universe levels
    if lnames.size != 0 then
      throwError s!"Clausification :: Skolem constants with universe is not " ++
                 s!"supported. Error occurred when constructing skolem for {p}"
    let skTy ← inferType prf
    let isk ← mkFreshSkolem `sk skTy prf
    let fvar := Expr.fvar isk.fvarId
    let newmvar ← mkFreshExprMVar ty
    return (mkApp (mkAppN fvar mids) newmvar, newmvar, isk)

-- Important: We return `Array ClausificationResult` instead of
--   `Option (Array ClausificationResult)` because whenever a literal
--   can be clausified, the result is always a non-empty list.
-- So, to check whether clausification succeeded, we only need
--   to check whether the returned list is empty.
def clausificationStepLit (c : MClause) (i : Nat) : RuleM (Array ClausificationResult) := do
  let l := c.lits[i]!
  if not l.ty.isProp then return #[]
  if l.sign then
    -- Clausify " = False" and "= True":
    match l.rhs with
    | Expr.const ``True _ => clausificationStepE l.lhs true
    | Expr.const ``False _ => clausificationStepE l.lhs false
    | _ =>
      -- Clausify "True = ..." and "False = ...":
      match l.lhs with
      | Expr.const ``True _ =>
        let clausifiedResList ← clausificationStepE l.rhs true
        let map_fn : ClausificationResult → ClausificationResult :=
          fun ⟨c, pr, sk, tr⟩ => -- If pr is a proof that "A = B" implies c, then we want to return a proof that "B = A" implies c
              let symmProof : Expr → Array Expr → MetaM Expr := fun e fsf => do pr (← Meta.mkAppM ``Eq.symm #[e]) fsf
              ⟨c, symmProof, sk, tr⟩
        return clausifiedResList.map map_fn 
      | Expr.const ``False _ =>
        let clausifiedResList ← clausificationStepE l.rhs false
        let map_fn : ClausificationResult → ClausificationResult :=
          fun ⟨c, pr, sk, tr⟩ => -- If pr is a proof that "A = B" implies c, then we want to return a proof that "B = A" implies c
              let symmProof : Expr → Array Expr → MetaM Expr := fun e fsf => do pr (← Meta.mkAppM ``Eq.symm #[e]) fsf
              ⟨c, symmProof, sk, tr⟩
        return clausifiedResList.map map_fn
      | _ => return #[]
  else
    -- Clausify inequalities of type Prop:
    let pr1 : Expr → Array Expr → MetaM Expr := fun premise _ => do
      Meta.mkAppM ``clausify_prop_inequality1 #[premise]
    let pr2 : Expr → Array Expr → MetaM Expr := fun premise _ => do
      Meta.mkAppM ``clausify_prop_inequality2 #[premise]
    return #[⟨MClause.mk #[Lit.fromSingleExpr l.lhs false, Lit.fromSingleExpr l.rhs false], pr1, none, #[]⟩,
             ⟨MClause.mk #[Lit.fromSingleExpr l.lhs true, Lit.fromSingleExpr l.rhs true], pr2, none, #[]⟩]
-- TODO: True/False on left-hand side?

-- TODO: generalize combination of `orCases` and `orIntro`?
def clausificationStep : MSimpRule := fun c => do
  let c ← loadClause c
  for i in [:c.lits.size] do
    let ds ← clausificationStepLit c i 
    if ds.isEmpty then
      continue
    let mut resultClauses := #[]
    for ⟨d, dproof, introducedSkolems, tr⟩ in ds do
      let mkProof : ProofReconstructor := 
        fun (premises : List Expr) (parents : List ProofParent) (transferExprs : Array Expr) (res : Clause) => do
          Meta.forallTelescope res.toForallExpr fun xs body => do
            let resLits := res.lits.map (fun l => Lit.map (fun e => e.instantiateRev xs) l)
            let (parentLits, appliedPremise, transferExprs) ← instantiatePremises parents premises xs transferExprs
            let parentLits := parentLits[0]!
            let appliedPremise := appliedPremise[0]!
<<<<<<< HEAD
            
=======
            let freshVars := newVarIndices.map (fun idx => xs[idx]!)

>>>>>>> 4e42906d
            let mut caseProofs := Array.mkEmpty parentLits.size
            for j in [:parentLits.size] do
              let lit := parentLits[j]!
              let pr ← Meta.withLocalDeclD `h lit.toExpr fun h => do
                if j == i then
                  let resLeft := resLits.toList.take (c.lits.size - 1)
                  let resRight := resLits.toList.drop (c.lits.size - 1)
                  -- Temporaryly use `Clause` to construct the expected type
                  -- So we don't need to supply universe parameters
                  let resRight' := (Clause.mk #[] #[] resRight.toArray).toForallExpr
                  let resLits' := (resLeft.map Lit.toExpr).toArray.push resRight'
                  let dproof ← dproof h transferExprs
                  if resRight.length == 0 then
                    Meta.mkLambdaFVars #[h] $ ← Meta.mkAppOptM ``False.elim #[body, dproof]
                  else
                    Meta.mkLambdaFVars #[h] $ ← orIntro resLits' (c.lits.size - 1) dproof
                else
                  let idx := if j ≥ i then j - 1 else j
                  Meta.mkLambdaFVars #[h] $ ← orIntro (resLits.map Lit.toExpr) idx h
              caseProofs := caseProofs.push $ pr

            let r ← orCases (parentLits.map Lit.toExpr) caseProofs
            let r ← Meta.mkLambdaFVars xs $ mkApp r appliedPremise
            return r
      let newResult ← yieldClause ⟨c.lits.eraseIdx i ++ d.lits⟩ "clausification" mkProof introducedSkolems tr
      resultClauses := resultClauses.push newResult
    return some resultClauses
  return none

end Duper<|MERGE_RESOLUTION|>--- conflicted
+++ resolved
@@ -246,61 +246,26 @@
       let pr : Expr → Array Expr → MetaM Expr := fun premise _ => Meta.mkAppM ``clausify_imp #[premise]
       return #[⟨MClause.mk #[Lit.fromSingleExpr ty false, Lit.fromSingleExpr b], pr, none, #[]⟩]
     else
-<<<<<<< HEAD
       let pr : Expr → Array Expr → MetaM Expr := fun premise trs => do
         let #[tr] := trs
           | throwError "clausificationStepE :: Wrong number of transferExprs"
         Meta.mkAppM ``clausify_forall #[tr, premise]
-=======
-      -- Here, we create a metavariable ```mvar``` to instantiate the
-      -- quantifier. This metavariable is present in the result of this function
-      -- and will escape into ```clausificationStep```, and be assigned
-      -- by ```Meta.isDefEq (← Meta.inferType dproof) resRight'```
-      -- in ```clausificationStep```. Normally the unification procedure will
-      -- eliminate this metavariable. However, when the bound variable does not
-      -- occur in the body ```b```, the unification
-      --      ```if not (← Meta.isDefEq (← Meta.inferType dproof) resRight') then```
-      -- will assign this metavariable
-      -- with an expression which contains other metavariables, and these
-      -- metavariables will escape from ```mkProof```, which causes a bug.
-      --
-      -- To solve this problem, we can add ```mvar```
-      -- to `includeMVars` to make sure that ```yieldClause``` correctly
-      -- abstracts it, and add its `id` to `freshMVarIds` to pass it
-      -- to the following proof reconstructor `pr`
-      let pr : Expr → List Expr → MetaM Expr := fun premise freshFVars => do
-        let [freshFVar] := freshFVars
-          | throwError "clausificationStepE :: Wrong number of freshFVars"
-        Meta.mkAppM ``clausify_forall #[freshFVar, premise]
->>>>>>> 4e42906d
       let mvar ← mkFreshExprMVar ty
       return #[⟨MClause.mk #[Lit.fromSingleExpr $ b.instantiate1 mvar], pr, none, #[mvar]⟩]
   | true, Expr.app (Expr.app (Expr.const ``Exists _) ty) (Expr.lam _ _ b _) => do
-<<<<<<< HEAD
     let (skTerm, newmvar, isk) ← makeSkTerm ty b
-    let pr : Expr → Array Expr → MetaM Expr := fun premise trs => do
-      let #[tr] := trs
-          | throwError "clausificationStepE :: Wrong number of transferExprs"
-      return ← Meta.mkAppM ``eq_true
-        #[← Meta.mkAppM ``Skolem.spec #[tr, ← Meta.mkAppM ``of_eq_true #[premise]]]
-    return #[⟨MClause.mk #[Lit.fromSingleExpr $ b.instantiate1 skTerm], pr, some isk, #[newmvar]⟩]
-=======
-    let (skTerm, isk) ← makeSkTerm ty b
     let bInstantiated := b.instantiate1 skTerm
     if bInstantiated == b then -- The existentially quantified variable does not appear in b
-      let pr : Expr → List Expr → MetaM Expr := fun premise _ => do
+      let pr : Expr → Array Expr → MetaM Expr := fun premise _ => do
         Meta.mkAppM ``clausify_exists_constant #[premise]
-      return #[⟨MClause.mk #[Lit.fromSingleExpr b], pr, none, [], []⟩]
+      return #[⟨MClause.mk #[Lit.fromSingleExpr b], pr, none, #[]⟩]
     else
-      let pr : Expr → List Expr → MetaM Expr := fun premise _ => do
-        let premisety ← Meta.inferType premise
-        let ty := (premisety.getArg! 1).getArg! 0
-        -- This `mvar` will be assigned by `isDefEq` (and will certainly appear because bInstantiated ≠ b)
-        let mvar ← Meta.mkFreshExprMVar ty
-        trace[Rule.clausification] "ty inside of pr is: {ty}"
-        Meta.mkAppM ``eq_true #[← Meta.mkAppM ``Skolem.spec #[mvar, ← Meta.mkAppM ``of_eq_true #[premise]]]
-      return #[⟨MClause.mk #[Lit.fromSingleExpr bInstantiated], pr, some isk, [], []⟩]
->>>>>>> 4e42906d
+      let pr : Expr → Array Expr → MetaM Expr := fun premise trs => do
+        let #[tr] := trs
+            | throwError "clausificationStepE :: Wrong number of transferExprs"
+        return ← Meta.mkAppM ``eq_true
+          #[← Meta.mkAppM ``Skolem.spec #[tr, ← Meta.mkAppM ``of_eq_true #[premise]]]
+      return #[⟨MClause.mk #[Lit.fromSingleExpr $ b.instantiate1 skTerm], pr, some isk, #[newmvar]⟩]
   | false, Expr.app (Expr.app (Expr.const ``And _) e₁) e₂  => 
     let pr : Expr → Array Expr → MetaM Expr := fun premise _ => Meta.mkAppM ``clausify_and_false #[premise]
     return #[⟨MClause.mk #[Lit.fromSingleExpr e₁ false, Lit.fromSingleExpr e₂ false], pr, none, #[]⟩]
@@ -323,31 +288,19 @@
       return #[⟨MClause.mk #[Lit.fromSingleExpr ty], pr₁, none, #[]⟩,
                ⟨MClause.mk #[Lit.fromSingleExpr b false], pr₂, none, #[]⟩]
     else
-<<<<<<< HEAD
       let (skTerm, newmvar, isk) ← makeSkTerm ty (mkNot b)
-      let pr : Expr → Array Expr → MetaM Expr := fun premise trs => do
-        let #[tr] := trs
-          | throwError "clausificationStepE :: Wrong number of transferExprs"
-        Meta.mkAppM ``eq_true
-          #[← Meta.mkAppM ``Skolem.spec #[tr, ← Meta.mkAppM ``exists_of_forall_eq_false #[premise]]]
-      return #[⟨MClause.mk #[Lit.fromSingleExpr $ (mkNot b).instantiate1 skTerm], pr, some isk, #[newmvar]⟩]
-=======
-      let (skTerm, isk) ← makeSkTerm ty (mkNot b)
       let bInstantiated := b.instantiate1 skTerm
-      if bInstantiated == b then -- The universally quantified variable does not appear in b
-        let pr : Expr → List Expr → MetaM Expr := fun premise _ => do
-          Meta.mkAppM ``clausify_forall_constant_eq_false #[premise]
-        return #[⟨MClause.mk #[Lit.fromSingleExpr b (sign := false)], pr, none, [], []⟩]
+      if bInstantiated == b then -- The existentially quantified variable does not appear in b
+        let pr : Expr → Array Expr → MetaM Expr := fun premise _ => do
+          Meta.mkAppM ``clausify_exists_constant #[premise]
+        return #[⟨MClause.mk #[Lit.fromSingleExpr b], pr, none, #[]⟩]
       else
-        let pr : Expr → List Expr → MetaM Expr := fun premise _ => do
-          let premisety ← Meta.inferType premise
-          let ty := (premisety.getArg! 1).bindingDomain!
-          -- This `mvar` will be assigned by `isDefEq` (and will certainly appear because bInstantiated ≠ b)
-          let mvar ← Meta.mkFreshExprMVar ty
+        let pr : Expr → Array Expr → MetaM Expr := fun premise trs => do
+          let #[tr] := trs
+            | throwError "clausificationStepE :: Wrong number of transferExprs"
           Meta.mkAppM ``eq_true
-            #[← Meta.mkAppM ``Skolem.spec #[mvar, ← Meta.mkAppM ``exists_of_forall_eq_false #[premise]]]
-        return #[⟨MClause.mk #[Lit.fromSingleExpr $ mkNot bInstantiated], pr, some isk, [], []⟩]
->>>>>>> 4e42906d
+            #[← Meta.mkAppM ``Skolem.spec #[tr, ← Meta.mkAppM ``exists_of_forall_eq_false #[premise]]]
+        return #[⟨MClause.mk #[Lit.fromSingleExpr $ (mkNot b).instantiate1 skTerm], pr, some isk, #[newmvar]⟩]
   | false, Expr.app (Expr.app (Expr.const ``Exists _) ty) (Expr.lam _ _ b _) => do
     let pr : Expr → Array Expr → MetaM Expr := fun premise trs => do
       let #[tr] := trs
@@ -464,12 +417,7 @@
             let (parentLits, appliedPremise, transferExprs) ← instantiatePremises parents premises xs transferExprs
             let parentLits := parentLits[0]!
             let appliedPremise := appliedPremise[0]!
-<<<<<<< HEAD
             
-=======
-            let freshVars := newVarIndices.map (fun idx => xs[idx]!)
-
->>>>>>> 4e42906d
             let mut caseProofs := Array.mkEmpty parentLits.size
             for j in [:parentLits.size] do
               let lit := parentLits[j]!
